<<<<<<< HEAD
@Library('ecdc-pipeline')
import ecdcpipeline.ContainerBuildNode
import ecdcpipeline.PipelineBuilder

project = "nicos"

python = "python3.6"

container_build_nodes = [
  'centos7-release': ContainerBuildNode.getDefaultContainerBuildNode('centos7'),
]


// Define number of old builds to keep.
num_artifacts_to_keep = '1'


// Set number of old builds to keep.
properties([[
  $class: 'BuildDiscarderProperty',
  strategy: [
    $class: 'LogRotator',
    artifactDaysToKeepStr: '',
    artifactNumToKeepStr: num_artifacts_to_keep,
    daysToKeepStr: '',
    numToKeepStr: num_artifacts_to_keep
  ]
]]);


pipeline_builder = new PipelineBuilder(this, container_build_nodes)
pipeline_builder.activateEmailFailureNotifications()

builders = pipeline_builder.createBuilders { container ->
  pipeline_builder.stage("${container.key}: Checkout") {
    dir(pipeline_builder.project) {
      scm_vars = checkout scm
    }
    container.copyTo(pipeline_builder.project, pipeline_builder.project)
  }  // stage

  pipeline_builder.stage("${container.key}: Dependencies") {
    def conan_remote = "ess-dmsc-local"
    // If we all install all of NICOS requirements then we hit some problems.
    // As a workaround we are more strict on what is installed.
    container.sh """
      pip install --user -r ${project}/requirements.txt
      pip install --user -r ${project}/requirements-dev.txt
      pip install --user -r ${project}/requirements-gui.txt
      pip install --user -r ${project}/nicos_ess/requirements.txt
      pip install --user pillow h5py astropy
    """
  } // stage

  pipeline_builder.stage("${container.key}: Test") {
    def test_output = "TestResults.xml"
    container.sh """
      ${python} --version
      cd ${project}
      export NICOS_QT=5
      ${python} -m pytest --junitxml=${test_output}
    """
    container.copyFrom("${project}/${test_output}", ".")
    xunit thresholds: [failed(unstableThreshold: '0')], tools: [JUnit(deleteOutputFiles: true, pattern: '*.xml', skipNoTestFiles: false, stopProcessingIfError: false)]
  } // stage

}  // createBuilders

node {
  dir("${project}") {
    scm_vars = checkout scm
  }

  try {
    parallel builders
  } catch (e) {
    throw e
  }

  // Delete workspace when build is done
  cleanWs()
}
=======
#!groovy

//*** job setup */
properties([
    buildDiscarder(logRotator(artifactDaysToKeepStr: '',
                              artifactNumToKeepStr: '',
                              daysToKeepStr: '',
                              numToKeepStr: '50')),
    parameters([
        string(defaultValue: 'frm2/nicos/nicos',
               description: '', name: 'GERRIT_PROJECT'),
        string(defaultValue: 'refs/heads/master',
               description: '', name: 'GERRIT_BRANCH'),
        string(defaultValue: 'refs/heads/master',
               description: '', name: 'GERRIT_REFSPEC'),
        choice(choices: '''\
patchset-created
ref-updated
change-merged''',
        description: '', name: 'GERRIT_EVENT_TYPE')]),
        [$class: 'ScannerJobProperty', doNotScan: false],
        [$class: 'RebuildSettings', autoRebuild: false, rebuildDisabled: false],
        [$class: 'ThrottleJobProperty', categories: [],
            limitOneJobWithMatchingParams: false,
            maxConcurrentPerNode: 0,
            maxConcurrentTotal: 10,
            paramsToUseForLimit: '',
            throttleEnabled: true,
            throttleOption: 'project'],
        pipelineTriggers([gerrit(silent:true,
                                 commentTextParameterMode: 'PLAIN',
                                 commitMessageParameterMode: 'PLAIN',
                                 customUrl: '',
                                 gerritProjects: [
                                     [pattern: 'frm2/nicos/nicos',
                                      compareType: 'PLAIN',
                                      disableStrictForbiddenFileVerification: false,
                                      branches: [[compareType: 'PLAIN', pattern: 'master'],
                                                 [compareType: 'REG_EXP', pattern: 'release-3\\.[3-9]'],
                                                 [compareType: 'REG_EXP', pattern: 'feature-.*']
                                                 ],
                                 ]],
                                 serverName: 'defaultServer',
                                 triggerOnEvents: [
                                        patchsetCreated(excludeDrafts: false,
                                                        excludeNoCodeChange: false,
                                                        excludeTrivialRebase: false),
                                        changeMerged(),
                                        commentAddedContains('@recheck')
                                        ]
                                    )])
    ])

// ************ Global arrays  ***/

this.verifyresult = [:]
this.pipissues = []

// ************* Function defs ***/


def checkoutSource() {
    echo(GERRIT_PROJECT)
    deleteDir()
    gerrit_checkout()
    sh '''git describe'''
}

def publishGerrit(name, value) {
    gerritverificationpublisher([
        verifyStatusValue: value,
        verifyStatusName: name,
        verifyStatusCategory: 'test',
        verifyStatusReporter: 'jenkins',
        verifyStatusRerun: '@recheck'
    ])

}


def refreshVenv(info="" , venv='$NICOS3VENV', checkupdates=false) {
    sh("./ciscripts/run_venvupdate.sh $venv $info")

    if (info?.trim()) {
        archiveArtifacts([allowEmptyArchive: true, artifacts: "pip-*.log"])
    }
    if (checkupdates) {
        // currently only core requirements are checked
        this.pipissues.add(scanForIssues( tool: groovyScript(id: 'pip-updates',
                                         name: 'pip updates',
                                         parserId: 'pip-output-updated-ng',
                                         pattern: 'pip-core-*.log')))
        this.pipissues.add(scanForIssues(tool: groovyScript(id: 'pip-errors',
                                         name: 'pip errors',
                                         parserId: 'pip-output-error-ng',
                                         pattern: 'pip-core-*.log')))
        this.pipissues.add(scanForIssues(tool: groovyScript(id: 'pip-errors-compile',
                                         name: 'pip errors',
                                         parserId: 'pip-output-error-compile-ng',
                                         pattern: 'pip-core-*.log')))
    }
}

def runPylint(info='', venv='$NICOS3VENV') {
    def idtag = "pylint-$info".toString()
    verifyresult.put(idtag, 0)
    try {
        withCredentials([string(credentialsId: 'GERRITHTTP', variable: 'GERRITHTTP')]) {
            try {
                refreshVenv("$idtag", venv)
            } catch (all) { echo  "refreshVenv failed"}

            sh "./ciscripts/run_pylint.sh $venv"

            verifyresult.put(idtag, 1)
        }
    }
    catch (all) {
        verifyresult.put(idtag,-1)
    }

    try {
        sh """
if [ -f pylint_all.txt ] ; then
    mv pylint_all.txt ${idtag}.txt
else
    touch ${idtag}.txt
fi"""
    } catch (all) {
        echo "Move failed?"
    }
    echo "********************"
    echo "${idtag}: result=" + verifyresult[idtag]
    echo "********************"

    publishGerrit(idtag,verifyresult[idtag])
    archiveArtifacts([allowEmptyArchive: true,
                          artifacts: 'pylint-*.txt'])
    recordIssues([enabledForFailure: true,
                  ignoreQualityGate: true,
                  tools: [pyLint(id: idtag, name: "Pylint $info", pattern: 'pylint-*.txt')],
                  unhealthy: 2,
                  healthy: 1,
                  failedTotalAll: 1])


    if (verifyresult[idtag] < 0) {
        error("Failure in $idtag")
    }
}

def runIsort() {
    verifyresult.put('isort',0)
    try {
        withCredentials([string(credentialsId: 'GERRITHTTP', variable: 'GERRITHTTP')]) {
            refreshVenv()
            sh '''if [ -x ./ciscripts/run_isort.sh ] ; then
                      ./ciscripts/run_isort.sh
                  fi
               '''
            verifyresult.put('isort', 1)
        }
    }
    catch (all) {
        verifyresult.put('isort',-1)
    }
    archiveArtifacts([allowEmptyArchive: true, artifacts: "isort_all.txt"])
    echo "isort: result=" + verifyresult['isort']
    publishGerrit('isort', verifyresult['isort'])
    recordIssues([enabledForFailure: true,
                  ignoreQualityGate: true,
                  tools: [groovyScript(parserId: 'isort_diff',
                                       pattern: 'isort_*.txt',
                                       reportEncoding: 'UTF-8')],
                  unhealthy: 20,
                  healthy: 1,
                  ])

    if (verifyresult['isort'] < 0) {
        // currently only warn, but do not fail the job
        echo("Imports are incorrectly sorted")
        echo("To fix the isort errors run:")
        echo("git diff HEAD^ --name-only --diff-filter d '*.py' | xargs isort")
        // error('Failure in isort')
    }
}

def runSetupcheck() {
    verifyresult.put('sc', 0)
    try {
        withCredentials([string(credentialsId: 'GERRITHTTP',
                                variable: 'GERRITHTTP')]) {
            refreshVenv()
            ansiColor('xterm') {
                sh './ciscripts/run_setupcheck.sh'
            }
            verifyresult.put('sc', 1)
        }
    }
    catch (all) {
        verifyresult.put('sc', -1)
    }
    echo "setupcheck: result=" + verifyresult['sc']
    publishGerrit('setupcheck',verifyresult['sc'])
    archiveArtifacts([allowEmptyArchive: true,
                      artifacts: 'setupcheck.log'])

    recordIssues([enabledForFailure: true,
                  ignoreQualityGate: true,
                  tools: [groovyScript(parserId: 'nicos-setup-check-syntax-error-ng',
                                       pattern: 'setupcheck.log',
                                       reportEncoding: 'UTF-8'),
                          groovyScript(parserId: 'nicos-setup-check-errors-file-ng',
                                       pattern: 'setupcheck.log',
                                       reportEncoding: 'UTF-8'),
                          groovyScript(parserId: 'nicos-setup-check-warnings-ng',
                                       pattern: 'setupcheck.log',
                                       reportEncoding: 'UTF-8'),
                                                                              ],
                  unhealthy: 2,
                  healthy: 1,
                  ])


    if (verifyresult['sc'] < 0) {
         error('Failure in setupcheck')
    }
}

def runTests(venv, pyver, withcov, checkpypiupdates=false) {
    refreshVenv('pytest', venv, checkpypiupdates)
    writeFile file: 'pytest_ini.add', text: """
addopts = --junit-xml=pytest-${pyver}.xml
  --junit-prefix=$pyver""" + (withcov ? """
  --cov
  --cov-config=.coveragerc
  --cov-report=html:cov-$pyver
  --cov-report=xml:cobertura-${pyver}.xml
  --cov-report=term
""" : "")
    sh """
     [ -f pytest.ini ] || echo "[pytest]" > pytest.ini
    cat pytest_ini.add >> pytest.ini"""


    verifyresult.put(pyver, 0)
    try {
         timeout(10) {

           sh "./ciscripts/run_pytest.sh $venv"
           verifyresult.put(pyver, 1)
         } // timeout
    } catch(all) {
        verifyresult.put(pyver, -1)
    }

    echo "Test $pyver: result=" + verifyresult[pyver]
    publishGerrit('pytest-'+pyver, verifyresult[pyver])

    junit([allowEmptyResults: true,
           keepLongStdio: true,
           testResults: "pytest-${pyver}.xml"])
    archiveArtifacts([allowEmptyArchive: true,
                      artifacts: "pytest-${pyver}.xml"])
    if (withcov) {
        archiveArtifacts([allowEmptyArchive: true,
                          artifacts: "cobertura-${pyver}.xml"])
        publishHTML([allowMissing: true,
                     alwaysLinkToLastBuild: false,
                     keepAll: true,
                     reportDir: "cov-$pyver/",
                     reportFiles: 'index.html',
                     reportName: "Coverage ($pyver)"])
    }

    if (verifyresult[pyver] < 0) {
        error('Failure in test with ' + pyver)
    }
}

def runDocTest() {
    verifyresult.put('doc', 0)
    try {
        refreshVenv('','$NICOS3VENV')
        sh './ciscripts/run_doctest.sh'
        archiveArtifacts([allowEmptyArchive: true,
                          artifacts: 'doc/build/latex/NICOS.*'])
        publishHTML([allowMissing: true,
                     alwaysLinkToLastBuild: true,
                     keepAll: true,
                     reportDir: 'doc/build/html',
                     reportFiles: 'index.html',
                     reportName: 'Nicos Doc (test build)'])

        verifyresult.put('doc', 1)
    } catch (all) {
        verifyresult.put('doc',-1 )
    }
    echo "Docs: result=" + verifyresult['doc']
    publishGerrit('doc', verifyresult['doc'])

    if (verifyresult['doc'] < 0) {
        error('Failure in doc test')
    }
}

// *************End Function defs ***/

// ************* Start main script ***/
timestamps {

node('dockerhost') {
    stage(name: 'checkout code: ' + GERRIT_PROJECT) {
        checkoutSource()
    }
u18 = docker.image('docker.ictrl.frm2.tum.de:5443/jenkins/nicos-jenkins:bionic')
//c8 = docker.image('docker.ictrl.frm2.tum.de:5443/jenkins/nicos-jenkins:centos8')

    stage(name: 'prepare') {
        withCredentials([string(credentialsId: 'RMAPIKEY', variable: 'RMAPIKEY'),
                         string(credentialsId: 'RMSYSKEY', variable: 'RMSYSKEY')]) {
           u18.inside(){
                sh  '''\
#!/bin/bash
export PYTHONIOENCODING=utf-8
~/tools2/bin/mlzrmupdater
'''
            } // image.inside
        } // credentials
    } // stage


try {
    parallel pylint: {
        stage(name: 'pylint') {
            ws {
                checkoutSource()
                u18.inside('-v /home/git:/home/git') {
                    runPylint('py3')
                }
            } //ws
        } // stage
    }, isort: {
        stage(name: 'isort') {
            u18.inside('-v /home/git:/home/git') {
                runIsort()
            }
        } //stage
    }, setup_check: {
        stage(name: 'Nicos Setup check') {
            u18.inside('-v /home/git:/home/git') {
                timeout(5) {
                    runSetupcheck()
                }
            }
        } //stage
    }, /*test_python3centos: {
        stage(name: 'Python3 CentOS tests') {
            ws {
                checkoutSource()
                c8.inside('-v /home/git:/home/git') {
                    runTests('$NICOS3VENV', 'python3-centos', false, true)
                } // image.inside
            } // ws
        } // stage
    },*/ test_python3: {
        stage(name: 'Python3 tests') {
            ws {
                checkoutSource()
                def kafkaversion="2.12-2.7.0"
                docker.image("docker.ictrl.frm2.tum.de:5443/jenkins/kafka:${kafkaversion}").withRun() { kafka ->
                    def kafkasuccess=false;
                    def tries = 0;
                    while (kafkasuccess==false){
                        sleep(time:5, unit: 'SECONDS')  // needed to allow kafka to start
                        try {
                        sh """
                            docker exec ${kafka.id} /opt/kafka_${kafkaversion}/bin/kafka-topics.sh --create --topic test-flatbuffers --zookeeper localhost --partitions 1 --replication-factor 1
                            docker exec ${kafka.id} /opt/kafka_${kafkaversion}/bin/kafka-topics.sh --create --topic test-flatbuffers-history --zookeeper localhost --partitions 1 --replication-factor 1
                        """
                        kafkasuccess=true;
                        } catch(e) {
                            tries++;
                            if (tries> 5) { error('could not start kafka') }
                        }
                    }
                    u18.inside("-v /home/git:/home/git -e KAFKA_URI=kafka:9092 --link ${kafka.id}:kafka") {
                    runTests('$NICOS3VENV', 'python3', GERRIT_EVENT_TYPE == 'change-merged')
                    } // image.inside
                } // image.WithRun
            } // ws
        } //stage
    }, test_docs: {
        stage(name: 'Test docs') {
            docker.image('docker.ictrl.frm2.tum.de:5443/jenkins/nicos-jenkins:nicosdocs').inside(){
                runDocTest()
            }  // image.inside
        } // stage
    },
    failFast: false
} finally {
    /*** set final vote **/
    if (this.pipissues) {
        publishIssues(issues: this.pipissues,
                      ignoreFailedBuilds: false,
                      ignoreQualityGate: true)
    }
    setGerritReview()
} // finally
} // node
} // timestamps
>>>>>>> 6a9e0d78
<|MERGE_RESOLUTION|>--- conflicted
+++ resolved
@@ -1,4 +1,3 @@
-<<<<<<< HEAD
 @Library('ecdc-pipeline')
 import ecdcpipeline.ContainerBuildNode
 import ecdcpipeline.PipelineBuilder
@@ -81,416 +80,3 @@
   // Delete workspace when build is done
   cleanWs()
 }
-=======
-#!groovy
-
-//*** job setup */
-properties([
-    buildDiscarder(logRotator(artifactDaysToKeepStr: '',
-                              artifactNumToKeepStr: '',
-                              daysToKeepStr: '',
-                              numToKeepStr: '50')),
-    parameters([
-        string(defaultValue: 'frm2/nicos/nicos',
-               description: '', name: 'GERRIT_PROJECT'),
-        string(defaultValue: 'refs/heads/master',
-               description: '', name: 'GERRIT_BRANCH'),
-        string(defaultValue: 'refs/heads/master',
-               description: '', name: 'GERRIT_REFSPEC'),
-        choice(choices: '''\
-patchset-created
-ref-updated
-change-merged''',
-        description: '', name: 'GERRIT_EVENT_TYPE')]),
-        [$class: 'ScannerJobProperty', doNotScan: false],
-        [$class: 'RebuildSettings', autoRebuild: false, rebuildDisabled: false],
-        [$class: 'ThrottleJobProperty', categories: [],
-            limitOneJobWithMatchingParams: false,
-            maxConcurrentPerNode: 0,
-            maxConcurrentTotal: 10,
-            paramsToUseForLimit: '',
-            throttleEnabled: true,
-            throttleOption: 'project'],
-        pipelineTriggers([gerrit(silent:true,
-                                 commentTextParameterMode: 'PLAIN',
-                                 commitMessageParameterMode: 'PLAIN',
-                                 customUrl: '',
-                                 gerritProjects: [
-                                     [pattern: 'frm2/nicos/nicos',
-                                      compareType: 'PLAIN',
-                                      disableStrictForbiddenFileVerification: false,
-                                      branches: [[compareType: 'PLAIN', pattern: 'master'],
-                                                 [compareType: 'REG_EXP', pattern: 'release-3\\.[3-9]'],
-                                                 [compareType: 'REG_EXP', pattern: 'feature-.*']
-                                                 ],
-                                 ]],
-                                 serverName: 'defaultServer',
-                                 triggerOnEvents: [
-                                        patchsetCreated(excludeDrafts: false,
-                                                        excludeNoCodeChange: false,
-                                                        excludeTrivialRebase: false),
-                                        changeMerged(),
-                                        commentAddedContains('@recheck')
-                                        ]
-                                    )])
-    ])
-
-// ************ Global arrays  ***/
-
-this.verifyresult = [:]
-this.pipissues = []
-
-// ************* Function defs ***/
-
-
-def checkoutSource() {
-    echo(GERRIT_PROJECT)
-    deleteDir()
-    gerrit_checkout()
-    sh '''git describe'''
-}
-
-def publishGerrit(name, value) {
-    gerritverificationpublisher([
-        verifyStatusValue: value,
-        verifyStatusName: name,
-        verifyStatusCategory: 'test',
-        verifyStatusReporter: 'jenkins',
-        verifyStatusRerun: '@recheck'
-    ])
-
-}
-
-
-def refreshVenv(info="" , venv='$NICOS3VENV', checkupdates=false) {
-    sh("./ciscripts/run_venvupdate.sh $venv $info")
-
-    if (info?.trim()) {
-        archiveArtifacts([allowEmptyArchive: true, artifacts: "pip-*.log"])
-    }
-    if (checkupdates) {
-        // currently only core requirements are checked
-        this.pipissues.add(scanForIssues( tool: groovyScript(id: 'pip-updates',
-                                         name: 'pip updates',
-                                         parserId: 'pip-output-updated-ng',
-                                         pattern: 'pip-core-*.log')))
-        this.pipissues.add(scanForIssues(tool: groovyScript(id: 'pip-errors',
-                                         name: 'pip errors',
-                                         parserId: 'pip-output-error-ng',
-                                         pattern: 'pip-core-*.log')))
-        this.pipissues.add(scanForIssues(tool: groovyScript(id: 'pip-errors-compile',
-                                         name: 'pip errors',
-                                         parserId: 'pip-output-error-compile-ng',
-                                         pattern: 'pip-core-*.log')))
-    }
-}
-
-def runPylint(info='', venv='$NICOS3VENV') {
-    def idtag = "pylint-$info".toString()
-    verifyresult.put(idtag, 0)
-    try {
-        withCredentials([string(credentialsId: 'GERRITHTTP', variable: 'GERRITHTTP')]) {
-            try {
-                refreshVenv("$idtag", venv)
-            } catch (all) { echo  "refreshVenv failed"}
-
-            sh "./ciscripts/run_pylint.sh $venv"
-
-            verifyresult.put(idtag, 1)
-        }
-    }
-    catch (all) {
-        verifyresult.put(idtag,-1)
-    }
-
-    try {
-        sh """
-if [ -f pylint_all.txt ] ; then
-    mv pylint_all.txt ${idtag}.txt
-else
-    touch ${idtag}.txt
-fi"""
-    } catch (all) {
-        echo "Move failed?"
-    }
-    echo "********************"
-    echo "${idtag}: result=" + verifyresult[idtag]
-    echo "********************"
-
-    publishGerrit(idtag,verifyresult[idtag])
-    archiveArtifacts([allowEmptyArchive: true,
-                          artifacts: 'pylint-*.txt'])
-    recordIssues([enabledForFailure: true,
-                  ignoreQualityGate: true,
-                  tools: [pyLint(id: idtag, name: "Pylint $info", pattern: 'pylint-*.txt')],
-                  unhealthy: 2,
-                  healthy: 1,
-                  failedTotalAll: 1])
-
-
-    if (verifyresult[idtag] < 0) {
-        error("Failure in $idtag")
-    }
-}
-
-def runIsort() {
-    verifyresult.put('isort',0)
-    try {
-        withCredentials([string(credentialsId: 'GERRITHTTP', variable: 'GERRITHTTP')]) {
-            refreshVenv()
-            sh '''if [ -x ./ciscripts/run_isort.sh ] ; then
-                      ./ciscripts/run_isort.sh
-                  fi
-               '''
-            verifyresult.put('isort', 1)
-        }
-    }
-    catch (all) {
-        verifyresult.put('isort',-1)
-    }
-    archiveArtifacts([allowEmptyArchive: true, artifacts: "isort_all.txt"])
-    echo "isort: result=" + verifyresult['isort']
-    publishGerrit('isort', verifyresult['isort'])
-    recordIssues([enabledForFailure: true,
-                  ignoreQualityGate: true,
-                  tools: [groovyScript(parserId: 'isort_diff',
-                                       pattern: 'isort_*.txt',
-                                       reportEncoding: 'UTF-8')],
-                  unhealthy: 20,
-                  healthy: 1,
-                  ])
-
-    if (verifyresult['isort'] < 0) {
-        // currently only warn, but do not fail the job
-        echo("Imports are incorrectly sorted")
-        echo("To fix the isort errors run:")
-        echo("git diff HEAD^ --name-only --diff-filter d '*.py' | xargs isort")
-        // error('Failure in isort')
-    }
-}
-
-def runSetupcheck() {
-    verifyresult.put('sc', 0)
-    try {
-        withCredentials([string(credentialsId: 'GERRITHTTP',
-                                variable: 'GERRITHTTP')]) {
-            refreshVenv()
-            ansiColor('xterm') {
-                sh './ciscripts/run_setupcheck.sh'
-            }
-            verifyresult.put('sc', 1)
-        }
-    }
-    catch (all) {
-        verifyresult.put('sc', -1)
-    }
-    echo "setupcheck: result=" + verifyresult['sc']
-    publishGerrit('setupcheck',verifyresult['sc'])
-    archiveArtifacts([allowEmptyArchive: true,
-                      artifacts: 'setupcheck.log'])
-
-    recordIssues([enabledForFailure: true,
-                  ignoreQualityGate: true,
-                  tools: [groovyScript(parserId: 'nicos-setup-check-syntax-error-ng',
-                                       pattern: 'setupcheck.log',
-                                       reportEncoding: 'UTF-8'),
-                          groovyScript(parserId: 'nicos-setup-check-errors-file-ng',
-                                       pattern: 'setupcheck.log',
-                                       reportEncoding: 'UTF-8'),
-                          groovyScript(parserId: 'nicos-setup-check-warnings-ng',
-                                       pattern: 'setupcheck.log',
-                                       reportEncoding: 'UTF-8'),
-                                                                              ],
-                  unhealthy: 2,
-                  healthy: 1,
-                  ])
-
-
-    if (verifyresult['sc'] < 0) {
-         error('Failure in setupcheck')
-    }
-}
-
-def runTests(venv, pyver, withcov, checkpypiupdates=false) {
-    refreshVenv('pytest', venv, checkpypiupdates)
-    writeFile file: 'pytest_ini.add', text: """
-addopts = --junit-xml=pytest-${pyver}.xml
-  --junit-prefix=$pyver""" + (withcov ? """
-  --cov
-  --cov-config=.coveragerc
-  --cov-report=html:cov-$pyver
-  --cov-report=xml:cobertura-${pyver}.xml
-  --cov-report=term
-""" : "")
-    sh """
-     [ -f pytest.ini ] || echo "[pytest]" > pytest.ini
-    cat pytest_ini.add >> pytest.ini"""
-
-
-    verifyresult.put(pyver, 0)
-    try {
-         timeout(10) {
-
-           sh "./ciscripts/run_pytest.sh $venv"
-           verifyresult.put(pyver, 1)
-         } // timeout
-    } catch(all) {
-        verifyresult.put(pyver, -1)
-    }
-
-    echo "Test $pyver: result=" + verifyresult[pyver]
-    publishGerrit('pytest-'+pyver, verifyresult[pyver])
-
-    junit([allowEmptyResults: true,
-           keepLongStdio: true,
-           testResults: "pytest-${pyver}.xml"])
-    archiveArtifacts([allowEmptyArchive: true,
-                      artifacts: "pytest-${pyver}.xml"])
-    if (withcov) {
-        archiveArtifacts([allowEmptyArchive: true,
-                          artifacts: "cobertura-${pyver}.xml"])
-        publishHTML([allowMissing: true,
-                     alwaysLinkToLastBuild: false,
-                     keepAll: true,
-                     reportDir: "cov-$pyver/",
-                     reportFiles: 'index.html',
-                     reportName: "Coverage ($pyver)"])
-    }
-
-    if (verifyresult[pyver] < 0) {
-        error('Failure in test with ' + pyver)
-    }
-}
-
-def runDocTest() {
-    verifyresult.put('doc', 0)
-    try {
-        refreshVenv('','$NICOS3VENV')
-        sh './ciscripts/run_doctest.sh'
-        archiveArtifacts([allowEmptyArchive: true,
-                          artifacts: 'doc/build/latex/NICOS.*'])
-        publishHTML([allowMissing: true,
-                     alwaysLinkToLastBuild: true,
-                     keepAll: true,
-                     reportDir: 'doc/build/html',
-                     reportFiles: 'index.html',
-                     reportName: 'Nicos Doc (test build)'])
-
-        verifyresult.put('doc', 1)
-    } catch (all) {
-        verifyresult.put('doc',-1 )
-    }
-    echo "Docs: result=" + verifyresult['doc']
-    publishGerrit('doc', verifyresult['doc'])
-
-    if (verifyresult['doc'] < 0) {
-        error('Failure in doc test')
-    }
-}
-
-// *************End Function defs ***/
-
-// ************* Start main script ***/
-timestamps {
-
-node('dockerhost') {
-    stage(name: 'checkout code: ' + GERRIT_PROJECT) {
-        checkoutSource()
-    }
-u18 = docker.image('docker.ictrl.frm2.tum.de:5443/jenkins/nicos-jenkins:bionic')
-//c8 = docker.image('docker.ictrl.frm2.tum.de:5443/jenkins/nicos-jenkins:centos8')
-
-    stage(name: 'prepare') {
-        withCredentials([string(credentialsId: 'RMAPIKEY', variable: 'RMAPIKEY'),
-                         string(credentialsId: 'RMSYSKEY', variable: 'RMSYSKEY')]) {
-           u18.inside(){
-                sh  '''\
-#!/bin/bash
-export PYTHONIOENCODING=utf-8
-~/tools2/bin/mlzrmupdater
-'''
-            } // image.inside
-        } // credentials
-    } // stage
-
-
-try {
-    parallel pylint: {
-        stage(name: 'pylint') {
-            ws {
-                checkoutSource()
-                u18.inside('-v /home/git:/home/git') {
-                    runPylint('py3')
-                }
-            } //ws
-        } // stage
-    }, isort: {
-        stage(name: 'isort') {
-            u18.inside('-v /home/git:/home/git') {
-                runIsort()
-            }
-        } //stage
-    }, setup_check: {
-        stage(name: 'Nicos Setup check') {
-            u18.inside('-v /home/git:/home/git') {
-                timeout(5) {
-                    runSetupcheck()
-                }
-            }
-        } //stage
-    }, /*test_python3centos: {
-        stage(name: 'Python3 CentOS tests') {
-            ws {
-                checkoutSource()
-                c8.inside('-v /home/git:/home/git') {
-                    runTests('$NICOS3VENV', 'python3-centos', false, true)
-                } // image.inside
-            } // ws
-        } // stage
-    },*/ test_python3: {
-        stage(name: 'Python3 tests') {
-            ws {
-                checkoutSource()
-                def kafkaversion="2.12-2.7.0"
-                docker.image("docker.ictrl.frm2.tum.de:5443/jenkins/kafka:${kafkaversion}").withRun() { kafka ->
-                    def kafkasuccess=false;
-                    def tries = 0;
-                    while (kafkasuccess==false){
-                        sleep(time:5, unit: 'SECONDS')  // needed to allow kafka to start
-                        try {
-                        sh """
-                            docker exec ${kafka.id} /opt/kafka_${kafkaversion}/bin/kafka-topics.sh --create --topic test-flatbuffers --zookeeper localhost --partitions 1 --replication-factor 1
-                            docker exec ${kafka.id} /opt/kafka_${kafkaversion}/bin/kafka-topics.sh --create --topic test-flatbuffers-history --zookeeper localhost --partitions 1 --replication-factor 1
-                        """
-                        kafkasuccess=true;
-                        } catch(e) {
-                            tries++;
-                            if (tries> 5) { error('could not start kafka') }
-                        }
-                    }
-                    u18.inside("-v /home/git:/home/git -e KAFKA_URI=kafka:9092 --link ${kafka.id}:kafka") {
-                    runTests('$NICOS3VENV', 'python3', GERRIT_EVENT_TYPE == 'change-merged')
-                    } // image.inside
-                } // image.WithRun
-            } // ws
-        } //stage
-    }, test_docs: {
-        stage(name: 'Test docs') {
-            docker.image('docker.ictrl.frm2.tum.de:5443/jenkins/nicos-jenkins:nicosdocs').inside(){
-                runDocTest()
-            }  // image.inside
-        } // stage
-    },
-    failFast: false
-} finally {
-    /*** set final vote **/
-    if (this.pipissues) {
-        publishIssues(issues: this.pipissues,
-                      ignoreFailedBuilds: false,
-                      ignoreQualityGate: true)
-    }
-    setGerritReview()
-} // finally
-} // node
-} // timestamps
->>>>>>> 6a9e0d78
