--- conflicted
+++ resolved
@@ -69,17 +69,11 @@
              Field(dev='mono', name='ki'),
              Field(dev='ana', name='kf'),
              Field(key='puma/energytransferunit', name='Unit')),
-<<<<<<< HEAD
-   BlockRow(Field(widget='nicos.guisupport.tas.TasWidget',
-                  width=40, height=30, mthdev='mth', mttdev='mtt',
-                  sthdev='psi', sttdev='phi', athdev='ath', attdev='att',
+    BlockRow(Field(widget='nicos.guisupport.tas.TasWidget',
+                   width=40, height=30, mthdev='mth', mttdev='mtt',
+                   sthdev='psi', sttdev='phi', athdev='ath', attdev='att',
                   )
             ),
-=======
-   BlockRow(Field(widget='nicos.demo.monitorwidgets.VTas',
-                  width=40, height=30, mthdev='mth', mttdev='mtt', sthdev='psi',
-                  sttdev='phi', athdev='ath', attdev='att')),
->>>>>>> 6b8dd8c5
     ],
     setups='puma',
 )
