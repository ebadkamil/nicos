#  -*- coding: utf-8 -*-
# *****************************************************************************
# NICOS, the Networked Instrument Control System of the MLZ
# Copyright (c) 2009-2020 by the NICOS contributors (see AUTHORS)
#
# This program is free software; you can redistribute it and/or modify it under
# the terms of the GNU General Public License as published by the Free Software
# Foundation; either version 2 of the License, or (at your option) any later
# version.
#
# This program is distributed in the hope that it will be useful, but WITHOUT
# ANY WARRANTY; without even the implied warranty of MERCHANTABILITY or FITNESS
# FOR A PARTICULAR PURPOSE.  See the GNU General Public License for more
# details.
#
# You should have received a copy of the GNU General Public License along with
# this program; if not, write to the Free Software Foundation, Inc.,
# 59 Temple Place, Suite 330, Boston, MA  02111-1307  USA
#
# Module authors:
#   Nikhil Biyani <nikhil.biyani@psi.ch>
#
# *****************************************************************************

from __future__ import absolute_import, division, print_function
<<<<<<< HEAD
from streaming_data_types.nicos_cache_ns10 import deserialise_ns10, \
    serialise_ns10
from nicos.services.cache.entry import CacheEntry
from nicos.services.cache.entry.serializer import CacheEntrySerializer
=======

from nicos.services.cache.entry import CacheEntry
from nicos.services.cache.entry.serializer import CacheEntrySerializer

from streaming_data_types.nicos_cache_ns10 import deserialise_ns10, \
    serialise_ns10
>>>>>>> 35102996


class FlatbuffersCacheEntrySerializer(CacheEntrySerializer):
    """Serializes entries using flatbuffers
    Serialization is done using flatbuffers generated helper class within an
    auto-generated schema-specific submodule. The serialized output is a byte
    array which is converted to bytes for storing the data. The `encode` method
    returns the serialized bytes and the `decode` method can read the buffer
    and return the entry instance.
    """

    def encode(self, key, entry, schema='ns10', **params):
        try:
            ttl = entry.ttl if entry.ttl else 0
            return serialise_ns10(key, entry.value, entry.time, ttl,
                                  entry.expired)
        except Exception as error:
            self.log.error('Cannot encode ns10 cache entry: %s', error)

    def decode(self, buf):
        try:
            ns_entry = deserialise_ns10(buf)
<<<<<<< HEAD
            key = ns_entry.key if ns_entry.key.strip() else None
=======
            key = ns_entry.key if ns_entry.key else None
>>>>>>> 35102996
            ttl = ns_entry.ttl if ns_entry.ttl != 0 else None
            value = ns_entry.value if ns_entry.value else None

            entry = CacheEntry(ns_entry.time_stamp, ttl, value)
            entry.expired = ns_entry.expired
            return key, entry
        except Exception as error:
            self.log.error('Could not decode ns10 cache entry: %s', error)
            return None, None<|MERGE_RESOLUTION|>--- conflicted
+++ resolved
@@ -23,19 +23,12 @@
 # *****************************************************************************
 
 from __future__ import absolute_import, division, print_function
-<<<<<<< HEAD
-from streaming_data_types.nicos_cache_ns10 import deserialise_ns10, \
-    serialise_ns10
-from nicos.services.cache.entry import CacheEntry
-from nicos.services.cache.entry.serializer import CacheEntrySerializer
-=======
 
 from nicos.services.cache.entry import CacheEntry
 from nicos.services.cache.entry.serializer import CacheEntrySerializer
 
 from streaming_data_types.nicos_cache_ns10 import deserialise_ns10, \
     serialise_ns10
->>>>>>> 35102996
 
 
 class FlatbuffersCacheEntrySerializer(CacheEntrySerializer):
@@ -58,11 +51,7 @@
     def decode(self, buf):
         try:
             ns_entry = deserialise_ns10(buf)
-<<<<<<< HEAD
-            key = ns_entry.key if ns_entry.key.strip() else None
-=======
             key = ns_entry.key if ns_entry.key else None
->>>>>>> 35102996
             ttl = ns_entry.ttl if ns_entry.ttl != 0 else None
             value = ns_entry.value if ns_entry.value else None
 
