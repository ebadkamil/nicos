--- conflicted
+++ resolved
@@ -444,14 +444,9 @@
                 for block in column:
                     block = self._resolve_block(block)
                     blk = Block(block._options)
-<<<<<<< HEAD
                     blk += u'<div class="block">'
+                    # pylint: disable=deprecated-method
                     blk += (u'<div class="blockhead">%s</div>' %
-=======
-                    blk.add('<div class="block">')
-                    # pylint: disable=deprecated-method
-                    blk.add('<div class="blockhead">%s</div>' %
->>>>>>> 55098924
                             escape_html(block._title))
                     blk += u'\n    <table class="blocktable">'
                     for row in block:
@@ -558,12 +553,8 @@
                 self.signalKeyChange(field, field.key, field.value, 0, False)
 
     def _labelunittext(self, text, unit, fixed):
-<<<<<<< HEAD
-        return escape_html(text) + u' <span class="unit">%s</span><span ' \
-=======
         # pylint: disable=deprecated-method
         return escape_html(text) + ' <span class="unit">%s</span><span ' \
->>>>>>> 55098924
             'class="fixed">%s</span> ' % (escape_html(unit), fixed)
 
     def switchWarnPanel(self, on):
