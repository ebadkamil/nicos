#  -*- coding: utf-8 -*-
# *****************************************************************************
# NICOS, the Networked Instrument Control System of the MLZ
# Copyright (c) 2009-2021 by the NICOS contributors (see AUTHORS)
#
# This program is free software; you can redistribute it and/or modify it under
# the terms of the GNU General Public License as published by the Free Software
# Foundation; either version 2 of the License, or (at your option) any later
# version.
#
# This program is distributed in the hope that it will be useful, but WITHOUT
# ANY WARRANTY; without even the implied warranty of MERCHANTABILITY or FITNESS
# FOR A PARTICULAR PURPOSE.  See the GNU General Public License for more
# details.
#
# You should have received a copy of the GNU General Public License along with
# this program; if not, write to the Free Software Foundation, Inc.,
# 59 Temple Place, Suite 330, Boston, MA  02111-1307  USA
#
# Module authors:
#   Matt Clarke <matt.clarke@ess.eu>
#
# *****************************************************************************

"""ESS Experiment device."""

import os

from yuos_query.exceptions import BaseYuosException
from yuos_query.yuos_client import YuosClient

from nicos.core import Override, Param
from nicos.devices.experiment import Experiment


class EssExperiment(Experiment):
    parameters = {
        'server_url': Param('URL of the proposal system',
            type=str, category='experiment', mandatory=True,
        ),
        'instrument': Param('The instrument name in the proposal system',
            type=str, category='experiment', mandatory=True,
        ),
        'cache_filepath': Param('Path to the proposal cache',
            type=str, category='experiment', mandatory=True,
        ),
    }

    parameter_overrides = {
        'propprefix': Override(default=''),
        'serviceexp': Override(default='Service'),
        'sendmail': Override(default=False),
        'zipdata': Override(default=False),
    }

    def doInit(self, mode):
        Experiment.doInit(self, mode)
        self._client = None
        # Get secret from the environment
        token = os.environ.get('YUOS_TOKEN')
        if token:
            try:
                self._client = YuosClient(
                    self.server_url, token, self.instrument, self.cache_filepath)
            except BaseYuosException as error:
                self.log.warn(f'QueryDB not available: {error}')

    def _canQueryProposals(self):
        if self._client:
            return True

    def _queryProposals(self, proposal=None, kwds=None):
        if not proposal:
            raise RuntimeError('Please enter a valid proposal ID')

        query_result = self._do_query(proposal)
        if not query_result:
            raise RuntimeError(f'could not find proposal {proposal}')
        result = {
            'proposal': str(query_result.id),
            'title': query_result.title,
            'users': self._extract_users(query_result),
            'localcontacts': [],
            'samples': self._extract_samples(query_result),
            'dataemails': [],
            'notif_emails': [],
            'errors': [],
            'warnings': [],
        }

        return [result]

    def _do_query(self, proposal):
        try:
            return self._client.proposal_by_id(proposal)
        except BaseYuosException as error:
            self.log.error(f'{error}')
            raise

    def _extract_samples(self, query_result):
        samples = []
        for sample in query_result.samples:
            samples.append({
                'name': sample.name,
                'formula': sample.formula,
                'number of': sample.number,
                'mass/volume':
                    f'{sample.mass_or_volume[0]} {sample.mass_or_volume[1]}'.strip(),
                'density': f'{sample.density[0]} {sample.density[1]}'.strip(),
            })
        return samples

    def _extract_users(self, query_result):
        users = []
        for first, last in query_result.users:
            users.append(
                {
                    'name': f'{first} {last}',
                    'email': '',
                    'affiliation': '',
                }
            )
        if query_result.proposer:
            first, last = query_result.proposer
            users.append(
                {
                    'name': f'{first} {last}',
                    'email': '',
                    'affiliation': '',
                }
            )
<<<<<<< HEAD
        return users

    def new(self, *args, **kwargs):  # pylint: disable=signature-differs
        Experiment.new(self, *args, **kwargs)
        self.sample.clear()
=======
        return users
>>>>>>> 6f07430f
<|MERGE_RESOLUTION|>--- conflicted
+++ resolved
@@ -129,12 +129,9 @@
                     'affiliation': '',
                 }
             )
-<<<<<<< HEAD
         return users
 
     def new(self, *args, **kwargs):  # pylint: disable=signature-differs
         Experiment.new(self, *args, **kwargs)
-        self.sample.clear()
-=======
-        return users
->>>>>>> 6f07430f
+        if self.proptype == 'service':
+            self.sample.clear()