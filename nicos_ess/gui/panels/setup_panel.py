--- conflicted
+++ resolved
@@ -224,12 +224,7 @@
         self._update_proposal_info()
 
         self.applyWarningLabel.setVisible(False)
-<<<<<<< HEAD
-        self.client.signal('exp_proposal_activated')
-=======
-        self.is_exp_props_edited = [False] * self.num_experiment_props_opts
         self.mainwindow.exp_proposal_activated.emit()
->>>>>>> 0139c14c
 
     def _update_title(self, changes):
         if self.new_proposal_settings.title != self.old_proposal_settings.title:
