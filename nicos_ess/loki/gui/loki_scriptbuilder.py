#  -*- coding: utf-8 -*-
# *****************************************************************************
# NICOS, the Networked Instrument Control System of the MLZ
# Copyright (c) 2009-2021 by the NICOS contributors (see AUTHORS)
#
# This program is free software; you can redistribute it and/or modify it under
# the terms of the GNU General Public License as published by the Free Software
# Foundation; either version 2 of the License, or (at your option) any later
# version.
#
# This program is distributed in the hope that it will be useful, but WITHOUT
# ANY WARRANTY; without even the implied warranty of MERCHANTABILITY or FITNESS
# FOR A PARTICULAR PURPOSE.  See the GNU General Public License for more
# details.
#
# You should have received a copy of the GNU General Public License along with
# this program; if not, write to the Free Software Foundation, Inc.,
# 59 Temple Place, Suite 330, Boston, MA  02111-1307  USA
#
# Module authors:
#
#   Ebad Kamil <Ebad.Kamil@ess.eu>
#   Matt Clarke <matt.clarke@ess.eu>
#
# *****************************************************************************

"""LoKI Script Builder Panel."""

import os.path as osp
from collections import OrderedDict
from functools import partial
from itertools import groupby

from nicos.clients.gui.utils import loadUi
from nicos.guisupport.qt import QApplication, QFileDialog, QHeaderView, \
    QKeySequence, QShortcut, Qt, pyqtSlot
from nicos.utils import findResource

from nicos_ess.loki.gui.loki_panel import LokiPanelBase
from nicos_ess.loki.gui.loki_scriptbuilder_model import LokiScriptModel
from nicos_ess.loki.gui.script_generator import ScriptGenerator, TransOrder
from nicos_ess.utilities.csv_utils import load_table_from_csv, \
    save_table_to_csv

TABLE_QSS = 'alternate-background-color: aliceblue;'


class LokiScriptBuilderPanel(LokiPanelBase):
    _available_trans_options = OrderedDict({
        'All TRANS First': TransOrder.TRANSFIRST,
        'All SANS First': TransOrder.SANSFIRST,
        'TRANS then SANS': TransOrder.TRANSTHENSANS,
        'SANS then TRANS': TransOrder.SANSTHENTRANS,
        'Simultaneous': TransOrder.SIMULTANEOUS
    })

    def __init__(self, parent, client, options):
        LokiPanelBase.__init__(self, parent, client, options)
        loadUi(self,
               findResource('nicos_ess/loki/gui/ui_files/loki_scriptbuilder.ui')
               )

        self.window = parent
        self.duration_options = ['Mevents', 'seconds', 'frames']

        self.permanent_columns = {
            'position': 'Position',
            'sample': 'Sample',
            'thickness': 'Thickness\n(mm)',
            'trans_duration': 'TRANS Duration',
            'sans_duration': 'SANS Duration'
        }

        self.optional_columns = {
            'temperature': ('Temperature', self.chkShowTempColumn),
            'pre-command': ('Pre-command', self.chkShowPreCommand),
            'post-command': ('Post-command', self.chkShowPostCommand)
        }
        # Set up trans order combo-box
        self.comboTransOrder.addItems(self._available_trans_options.keys())

        self.columns_in_order = [name for name in self.permanent_columns.keys()]
        self.columns_in_order.extend(self.optional_columns.keys())
        self.last_save_location = None
        self._init_table_panel()

    def _init_table_panel(self):
        headers = [
            self.permanent_columns[name]
            if name in self.permanent_columns
            else self.optional_columns[name][0]
            for name in self.columns_in_order
        ]

        self.model = LokiScriptModel(headers)
        self.tableView.setModel(self.model)

        for name, details in self.optional_columns.items():
            _, checkbox = details
            checkbox.stateChanged.connect(
                partial(self._on_optional_column_toggled, name))
            self._hide_column(name)

        self._link_duration_combobox_to_column('sans_duration',
                                               self.comboSansDurationType)
        self._link_duration_combobox_to_column('trans_duration',
                                               self.comboTransDurationType)

        self.tableView.horizontalHeader().setStretchLastSection(True)
        self.tableView.horizontalHeader().setSectionResizeMode(
            QHeaderView.Stretch)
        self.tableView.resizeColumnsToContents()
        self.tableView.setAlternatingRowColors(True)
        self.tableView.setStyleSheet(TABLE_QSS)

        self._create_keyboard_shortcuts()

    def _create_keyboard_shortcuts(self):
        for key, to_call in [
            (QKeySequence.Paste, self._handle_table_paste),
            (QKeySequence.Cut, self._handle_cut_cells),
            (QKeySequence.Copy, self._handle_copy_cells),
            ("Ctrl+Backspace", self._delete_rows),
        ]:
            self._create_shortcut_key(key, to_call)

    def _create_shortcut_key(self, shortcut_keys, to_call):
        shortcut = QShortcut(shortcut_keys, self.tableView)
        shortcut.activated.connect(to_call)
        shortcut.setContext(Qt.WidgetShortcut)

    @pyqtSlot()
    def on_cutButton_clicked(self):
        self._handle_cut_cells()

    @pyqtSlot()
    def on_copyButton_clicked(self):
        self._handle_copy_cells()

    @pyqtSlot()
    def on_pasteButton_clicked(self):
        self._handle_table_paste()

    @pyqtSlot()
    def on_addAboveButton_clicked(self):
        self._insert_row_above()

    @pyqtSlot()
    def on_addBelowButton_clicked(self):
        self._insert_row_below()

    @pyqtSlot()
    def on_deleteRowsButton_clicked(self):
        self._delete_rows()

    @pyqtSlot()
    def on_loadTableButton_clicked(self):
<<<<<<< HEAD
        try:
            filename = QFileDialog.getOpenFileName(
                self,
                'Open table',
                osp.expanduser('~') if self.last_save_location is None \
                    else self.last_save_location,
                'Table Files (*.txt *.csv)')[0]

            if not filename:
                return

            data = load_table_from_csv(filename)
            headers_from_file = data.pop(0)

            if not set(headers_from_file).issubset(set(self.columns_in_order)):
                raise Exception('headers in file not compatible with the table')
            # Clear existing table before populating from file
            self.on_clearTableButton_clicked()
            self._fill_table(headers_from_file, data)

            for optional in set(headers_from_file).intersection(
                set(self.optional_columns.keys())):
                self.optional_columns[optional][1].setChecked(True)
        except Exception as error:
            self.showError(f'Could not load {filename}:  {error}')
=======
        filename = QFileDialog.getOpenFileName(
            self,
            'Open table',
            osp.expanduser('~') if self.last_save_location is None
            else self.last_save_location,
            'Table Files (*.txt *.csv)')[0]

        if not filename:
            return

        data = load_table_from_csv(filename)
        headers_from_file = data.pop(0)

        if not set(headers_from_file).issubset(set(self.columns_in_order)):
            self.showError(f'{filename} is not compatible with the table')
            return
        # Clear existing table before populating from file
        self.on_clearTableButton_clicked()
        self._fill_table(headers_from_file, data)

        for optional in set(headers_from_file).intersection(
                set(self.optional_columns.keys())):
            self.optional_columns[optional][1].setChecked(True)
>>>>>>> 601d5444

    def _fill_table(self, headers, data):
        # corresponding indices of elements in headers_from_file list to headers
        indices = [index for index, element in
                   enumerate(self.columns_in_order) if element in headers]

        table_data = []
        for row in data:
            # create appropriate length list to fill the table row
            row = self._fill_elements(row, indices, len(self.columns_in_order))
            table_data.append(row)

        self.model.table_data = table_data

    def _fill_elements(self, row, indices, length):
        """Returns a list with row elements placed in the given indices.
        """
        if len(row) == length:
            return row
        result = [''] * length
        # Slicing similar to numpy arrays result[indices] = row
        for index, value in zip(indices, row):
            result[index] = value
        return result

    @pyqtSlot()
    def on_saveTableButton_clicked(self):
        if self.is_data_in_hidden_columns():
            self.showError('Cannot save because data in optional column(s).'
                           'Select the optional column or clear the column.')
            return

        filename = QFileDialog.getSaveFileName(
            self,
            'Save table',
            osp.expanduser('~') if self.last_save_location is None
            else self.last_save_location,
            'Table files (*.txt *.csv)',
            initialFilter='*.txt;;*.csv')[0]

        if not filename:
            return
        if not filename.endswith(('.txt', '.csv')):
            filename = filename + '.csv'

        self.last_save_location = osp.dirname(filename)
        try:
            headers = self._extract_headers_from_table()
            data = self._extract_data_from_table()
            save_table_to_csv(data, filename, headers)
        except Exception as ex:
            self.showError(f'Cannot write table contents to {filename}:\n{ex}')

    def is_data_in_hidden_columns(self):
        optional_indices = [index for index, element in
                            enumerate(self.columns_in_order)
                            if element in self.optional_columns.keys()]
        # Transform table_data to allow easy access to columns like data[0]
        data = list(zip(*self.model.table_data))
        return any(
            [any(data[column])
             for column in optional_indices
             if self.tableView.isColumnHidden(column)])

    def _extract_headers_from_table(self):
        headers = [column
                   for idx, column in enumerate(self.columns_in_order)
                   if not self.tableView.isColumnHidden(idx)]
        return headers

    def _extract_data_from_table(self):
        table_data = self.model.table_data
        # Remove hidden columns from data
        data = []
        for row, row_data in enumerate(table_data):
            relevant_column = []
            for column, column_data in enumerate(row_data):
                if not self.tableView.isColumnHidden(column):
                    relevant_column.append(column_data)
            data.append(relevant_column)
        # Remove the trailing empty rows
        for row, row_data in reversed(list(enumerate(data))):
            if any(row_data):
                break
            else:
                data.pop(row)
        return data

    def _delete_rows(self):
        rows_to_remove = set()
        for index in self.tableView.selectedIndexes():
            rows_to_remove.add(index.row())
        rows_to_remove = list(rows_to_remove)
        self.tableView.model().removeRows(rows_to_remove)

    def _insert_row_above(self):
        lowest, _ = self._get_selected_rows_limits()
        if lowest is not None:
            self.tableView.model().insertRow(lowest)
        elif self.model.num_rows == 0:
            self.tableView.model().insertRow(0)

    def _insert_row_below(self):
        _, highest = self._get_selected_rows_limits()
        if highest is not None:
            self.tableView.model().insertRow(highest + 1)
        elif self.model.num_rows == 0:
            self.tableView.model().insertRow(0)

    def _get_selected_rows_limits(self):
        lowest = None
        highest = None
        for index in self.tableView.selectedIndexes():
            if lowest is None:
                lowest = index.row()
                highest = index.row()
                continue
            lowest = min(lowest, index.row())
            highest = max(highest, index.row())
        return lowest, highest

    def _handle_cut_cells(self):
        self._handle_copy_cells()
        self._handle_delete_cells()

    def _handle_delete_cells(self):
        for index in self.tableView.selectedIndexes():
            self.model.update_data_at_index(index.row(), index.column(), '')

    def _handle_copy_cells(self):
        indices = [(index.row(), index.column())
                   for index in self.tableView.selectedIndexes()]
        if len(set(
            [len(list(group))
             for _, group in groupby(indices, lambda x: x[0])])) != 1:
            # Can only select one continuous region to copy
            return

        selected_data = self._extract_selected_data()
        QApplication.instance().clipboard().setText('\n'.join(selected_data))

    def _extract_selected_data(self):
        selected_indices = []
        for index in self.tableView.selectedIndexes():
            if self.tableView.isColumnHidden(index.column()):
                # Don't select hidden columns
                continue
            selected_indices.append((index.row(), index.column()))

        selected_data = self.model.select_data(selected_indices)
        return selected_data

    def _handle_table_paste(self):
        indices = []
        for index in self.tableView.selectedIndexes():
            indices.append((index.row(), index.column()))

        if not indices:
            return

        top_left = indices[0]

        clipboard_text = QApplication.instance().clipboard().text()
        data_type = QApplication.instance().clipboard().mimeData()

        if not data_type.hasText():
            # Don't paste images etc.
            return

        copied_table = [[x for x in row.split('\t')]
                        for row in clipboard_text.splitlines()]
        if len(copied_table) == 1 and len(copied_table[0]) == 1:
            # Only one value, so put it in all selected cells
            self._do_bulk_update(copied_table[0][0])
            return
        hidden_columns = [idx for idx in range(len(self.columns_in_order))
                          if self.tableView.isColumnHidden(idx)]
        self.model.update_data_from_clipboard(
            copied_table, top_left, hidden_columns)

    def _link_duration_combobox_to_column(self, column_name, combobox):
        combobox.addItems(self.duration_options)
        combobox.currentTextChanged.connect(
            partial(self._on_duration_type_changed, column_name))
        self._on_duration_type_changed(column_name,
                                       combobox.currentText())

    @pyqtSlot()
    def on_bulkUpdateButton_clicked(self):
        self._do_bulk_update(self.txtValue.text())

    def _do_bulk_update(self, value):
        for index in self.tableView.selectedIndexes():
            self.model.update_data_at_index(index.row(), index.column(), value)

    @pyqtSlot()
    def on_clearTableButton_clicked(self):
        self.model.clear()

    def _extract_labeled_data(self):
        labeled_data = []
        for row_data in self.model.table_data:
            labeled_row_data = dict(zip(self.columns_in_order, row_data))
            # Row will contribute to script only if all permanent columns
            # values are present
            if all(map(labeled_row_data.get, self.permanent_columns.keys())):
                labeled_data.append(labeled_row_data)
        return labeled_data

    @pyqtSlot()
    def on_generateScriptButton_clicked(self):
        labeled_data = self._extract_labeled_data()

        if self._available_trans_options[self.comboTransOrder.currentText()]\
                == TransOrder.SIMULTANEOUS:
            if not all([data['sans_duration'] == data['trans_duration']
                        for data in labeled_data]):
                self.showError(
                        'Different SANS and TRANS duration specified in '
                        'SIMULTANEOUS mode. SANS duration will be used in '
                        'the script.'
                )

        _trans_order = self._available_trans_options[
            self.comboTransOrder.currentText()]
        template = ScriptGenerator.from_trans_order(_trans_order).\
            generate_script(labeled_data,
                            self.comboTransDurationType.currentText(),
                            self.comboSansDurationType.currentText())

        self.mainwindow.codeGenerated.emit(template)

    def _on_optional_column_toggled(self, column_name, state):
        if state == Qt.Checked:
            self._show_column(column_name)
        else:
            self._hide_column(column_name)

    def _hide_column(self, column_name):
        column_number = self.columns_in_order.index(column_name)
        self.tableView.setColumnHidden(column_number, True)

    def _show_column(self, column_name):
        column_number = self.columns_in_order.index(column_name)
        self.tableView.setColumnHidden(column_number, False)

    def _on_duration_type_changed(self, column_name, value):
        column_number = self.columns_in_order.index(column_name)
        self._set_column_title(column_number,
                               f'{self.permanent_columns[column_name]}'
                               f'\n({value})')

    def _set_column_title(self, index, title):
        self.model.setHeaderData(index, Qt.Horizontal, title)<|MERGE_RESOLUTION|>--- conflicted
+++ resolved
@@ -155,7 +155,6 @@
 
     @pyqtSlot()
     def on_loadTableButton_clicked(self):
-<<<<<<< HEAD
         try:
             filename = QFileDialog.getOpenFileName(
                 self,
@@ -181,31 +180,6 @@
                 self.optional_columns[optional][1].setChecked(True)
         except Exception as error:
             self.showError(f'Could not load {filename}:  {error}')
-=======
-        filename = QFileDialog.getOpenFileName(
-            self,
-            'Open table',
-            osp.expanduser('~') if self.last_save_location is None
-            else self.last_save_location,
-            'Table Files (*.txt *.csv)')[0]
-
-        if not filename:
-            return
-
-        data = load_table_from_csv(filename)
-        headers_from_file = data.pop(0)
-
-        if not set(headers_from_file).issubset(set(self.columns_in_order)):
-            self.showError(f'{filename} is not compatible with the table')
-            return
-        # Clear existing table before populating from file
-        self.on_clearTableButton_clicked()
-        self._fill_table(headers_from_file, data)
-
-        for optional in set(headers_from_file).intersection(
-                set(self.optional_columns.keys())):
-            self.optional_columns[optional][1].setChecked(True)
->>>>>>> 601d5444
 
     def _fill_table(self, headers, data):
         # corresponding indices of elements in headers_from_file list to headers
