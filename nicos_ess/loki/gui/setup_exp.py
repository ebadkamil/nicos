#  -*- coding: utf-8 -*-
# *****************************************************************************
# NICOS, the Networked Instrument Control System of the MLZ
# Copyright (c) 2009-2020 by the NICOS contributors (see AUTHORS)
#
# This program is free software; you can redistribute it and/or modify it under
# the terms of the GNU General Public License as published by the Free Software
# Foundation; either version 2 of the License, or (at your option) any later
# version.
#
# This program is distributed in the hope that it will be useful, but WITHOUT
# ANY WARRANTY; without even the implied warranty of MERCHANTABILITY or FITNESS
# FOR A PARTICULAR PURPOSE.  See the GNU General Public License for more
# details.
#
# You should have received a copy of the GNU General Public License along with
# this program; if not, write to the Free Software Foundation, Inc.,
# 59 Temple Place, Suite 330, Boston, MA  02111-1307  USA
#
# Module authors:
#   Georg Brandl <georg.brandl@frm2.tum.de>
#
# *****************************************************************************

"""NICOS GUI experiment setup window."""

from __future__ import absolute_import, division, print_function

from nicos.clients.gui.panels import Panel, PanelDialog
from nicos.clients.gui.utils import loadUi
from nicos.core import ConfigurationError
from nicos.core.params import mailaddress
from nicos.guisupport.qt import QDialogButtonBox, QLineEdit, QMessageBox, \
     pyqtSlot
from nicos.utils import decodeAny, findResource


class ExpPanel(Panel):
    """Provides a panel with several input fields for the experiment settings.

    Options:

    * ``new_exp_panel`` -- class name of the panel which should be opened after
      a new experiment has been started.
    * ``finish_exp_panel`` -- class name of the panel which should be opened
      before an experiment is finished.
    """

    panelName = 'Experiment setup'

    def __init__(self, parent, client, options):
        Panel.__init__(self, parent, client, options)
        loadUi(self, findResource('nicos_ess/loki/gui/ui_files/setup_exp.ui'))

        self._orig_proposal = None
        self._new_exp_panel = None
        self._finish_exp_panel = None

        # Additional dialog panels to pop up after NewExperiment() and before
        # FinishExperiment() respectively.
        self._new_exp_panel = options.get('new_exp_panel')
        self._finish_exp_panel = options.get('finish_exp_panel')

        self._text_controls = (self.queryDBButton, self.proposalNum,
                               self.expTitle, self.users, self.localContact,)

        # Hide proposal retrieval until available
        self.propdbInfo.setVisible(False)
        self.queryDBButton.setVisible(False)
        self.applyWarningLabel.setStyleSheet('color: red')

        if client.isconnected:
            self.on_client_connected()
        else:
            self.on_client_disconnected()

        client.connected.connect(self.on_client_connected)
        client.disconnected.connect(self.on_client_disconnected)
        client.setup.connect(self.on_client_setup)
        client.experiment.connect(self.on_client_experiment)

        # Setting up warning label so user remembers to press apply button.
<<<<<<< HEAD
        nbr_experiment_props_opts = 6
        self.is_exp_props_edited = [False] * nbr_experiment_props_opts
=======
>>>>>>> 914fd195
        self._defined_Emails = self.notifEmails.toPlainText().strip()
        self.expTitle.textChanged.connect(self.on_expTitle_text_edit)
        self.proposalNum.textChanged.connect(self.on_proposalNum_text_edit)
        self.users.textChanged.connect(self.on_users_text_edit)
        self.notifEmails.textChanged.connect(self.on_notifEmails_text_edit)
        self.applyWarningLabel.setVisible(False)



    def _update_proposal_info(self):
        values = self.client.eval('session.experiment.proposal, '
                                  'session.experiment.title, '
                                  'session.experiment.users, '
                                  'session.experiment.localcontact, '
                                  'session.experiment.errorbehavior', None)
        if values:
            self._orig_proposal_info = values
            self.proposalNum.setText(values[0])
            self.expTitle.setText(decodeAny(values[1]))
            self.users.setText(decodeAny(values[2]))
            self.localContact.setText(decodeAny(values[3]))
            self.errorAbortBox.setChecked(values[4] == 'abort')
        receiverinfo = self.client.eval(
            '__import__("nicos").commands.basic._listReceivers('
            '"nicos.devices.notifiers.Mailer")', {})
        emails = []
        for data in receiverinfo.values():
            for (addr, what) in data:
                if what == 'receiver' and addr not in emails:
                    emails.append(addr)
        self._orig_email = emails
        self.notifEmails.setPlainText(decodeAny('\n'.join(self._orig_email)))
        propinfo = self.client.eval('session.experiment.propinfo', {})
        self._orig_datamails = propinfo.get('user_email', '')
        if not isinstance(self._orig_datamails, list):
            self._orig_datamails = self._orig_datamails.splitlines()

    def on_client_connected(self):
        # fill proposal
        self._update_proposal_info()
        # check for new or finish
        if self.client.eval('session.experiment.mustFinish', False):
            self.newBox.setVisible(False)
        else:
            self.newBox.setVisible(True)
            self.proposalNum.setText('')  # do not offer "service"
        # check for capability to ask proposal database
        if self.client.eval('getattr(session.experiment, "propdb", "")', None):
            self.propdbInfo.setVisible(True)
            self.queryDBButton.setVisible(True)
        else:
            self.queryDBButton.setVisible(False)
            self.propLabel.setText('Enter a proposal number or name:')
        self.setViewOnly(self.client.viewonly)

    def on_client_disconnected(self):
        for control in self._text_controls:
            control.setText("")
        self.notifEmails.setPlainText("")
        self.setViewOnly(True)

    def setViewOnly(self, is_view_only):
        for button in self.buttonBox.buttons():
            button.setEnabled(not is_view_only)

        for control in self._text_controls:
            control.setEnabled(not is_view_only)

        self.notifEmails.setEnabled(not is_view_only)
        self.errorAbortBox.setEnabled(not is_view_only)
        self.queryDBButton.setEnabled(not is_view_only)

    def on_client_experiment(self, data):
        # just reinitialize
        self.on_client_connected()

    def on_client_setup(self, data):
        # just reinitialize
        self.on_client_connected()

    def _getProposalInput(self):
        prop = self.proposalNum.text()
        title = self.expTitle.text()
        users = self.users.text()
        try:
            local = mailaddress(self.localContact.text())
        except ValueError:
            QMessageBox.critical(self, 'Error', 'The local contact entry is '
                                 'not  a valid email address')
            raise ConfigurationError('')
        emails = self.notifEmails.toPlainText().strip()
        emails = emails.split('\n') if emails else []
        if local and local not in emails:
            emails.append(local)
        errorbehavior = 'abort' if self.errorAbortBox.isChecked() else 'report'
        return prop, title, users, local, emails, errorbehavior

    @pyqtSlot()
    def on_queryDBButton_clicked(self):
        try:
            prop, title, users, _, emails, _ = self._getProposalInput()
        except ConfigurationError:
            return

        # read all values from propdb
        try:
            result = self.client.eval(
                'session.experiment._fillProposal(%s, {})' % prop, None)

            if result:
                if result['wrong_instrument']:
                    self.showError('Proposal is not for this instrument, '
                                   'please check the proposal number!')
                # now transfer it into gui
                # XXX check: is the result bytes or str on Python 3?
                self.expTitle.setText(decodeAny(result.get('title', title)))
                self.users.setText(decodeAny(result.get('user', users)))
                # XXX: local contact must be email, but proposal db returns
                # only a name
                # self.localContact.setText(decodeAny(result.get('localcontact',
                #                                                local)))
                self.notifEmails.setPlainText(
                    decodeAny(result.get('user_email', emails)))
                # check permissions:
                failed = []
                yes = 'yes'
                no = 'no'
                if result.get('permission_security', no) != yes:
                    failed.append('* Security (Tel. 12699)')
                if result.get('permission_radiation_protection', no) != yes:
                    failed.append('* Radiation protection (Tel. 14955)')
                if failed and not result['wrong_instrument']:
                    self.showError('Proposal lacks sufficient permissions '
                                   'to be performed!\n\n' + '\n'.join(failed))
            else:
                self.showInfo('Reading proposaldb failed for an unknown '
                              'reason. Please check logfiles for hints.')
        except Exception as e:
            self.log.warning(e, exc=1)
            self.showInfo('Reading proposaldb failed for an unknown reason. '
                          'Please check logfiles....\n' + repr(e))

    def on_buttonBox_clicked(self, button):
        role = self.buttonBox.buttonRole(button)
        if role == QDialogButtonBox.ApplyRole:
            self.applyChanges()
        elif role == QDialogButtonBox.RejectRole:
            self.closeWindow()

    def applyChanges(self):
        done = []

        # proposal settings
        try:
            prop, title, users, local, email, errorbehavior = \
                self._getProposalInput()
        except ConfigurationError:
            return
        email = [_f for _f in email if _f]  # remove empty lines

        # check conditions
        if self.client.eval('session.experiment.serviceexp', True) and \
           self.client.eval('session.experiment.proptype', 'user') == 'user' and \
           self.client.eval('session.experiment.proposal', '') != prop:
            self.showError('Can not directly switch experiments, please use '
                           'FinishExperiment first!')
            return

        script_running = self.mainwindow.current_status != 'idle'

        # do some work
        if prop and prop != self._orig_proposal_info[0]:
            args = {'proposal': prop}
            if local:
                args['localcontact'] = local
            if title:
                args['title'] = title
            if users:
                args['user'] = users
            code = 'NewExperiment(%s)' % ', '.join('%s=%r' % i
                                                   for i in args.items())
            if self.client.run(code, noqueue=True) is None:
                self.showError('Could not start new experiment, a script is '
                               'still running.')
                return
            done.append('New experiment started.')
            if self._new_exp_panel:
                dlg = PanelDialog(self, self.client, self._new_exp_panel,
                                  'New experiment')
                dlg.exec_()
        else:
            if title != self._orig_proposal_info[1]:
                self.client.run('Exp.title = %r' % title)
                done.append('New experiment title set.')
            if users != self._orig_proposal_info[2]:
                self.client.run('Exp.users = %r' % users)
                done.append('New users set.')
            if local != self._orig_proposal_info[3]:
                self.client.run('Exp.localcontact = %r' % local)
                done.append('New local contact set.')
        if email != self._orig_email:
            self.client.run('SetMailReceivers(%s)' %
                            ', '.join(map(repr, email)))
            done.append('New mail receivers set.')
        if errorbehavior != self._orig_proposal_info[4]:
            self.client.run('SetErrorAbort(%s)' % (errorbehavior == 'abort'))
            done.append('New error behavior set.')

        # tell user about everything we did
        if done:
            if script_running:
                done.append('')
                done.append('The changes have been queued since a script '
                            'is currently running.')
            self.showInfo('\n'.join(done))
        self._update_proposal_info()
        self._defined_Emails = self.notifEmails.toPlainText().strip()
        self.applyWarningLabel.setVisible(False)

    @pyqtSlot()
    def on_errorAbortBox_clicked(self):
        value = 'abort' if self.errorAbortBox.isChecked() else 'report'
        self.applyWarningLabel.setVisible(value != self._orig_proposal_info[4])

    def on_proposalNum_text_edit(self):
        self._apply_warning_status(self.proposalNum, 0)

    def on_expTitle_text_edit(self):
        self._apply_warning_status(self.expTitle, 1)

    def on_users_text_edit(self):
        self._apply_warning_status(self.users, 2)

    def on_localContact_text_edit(self):
        self._apply_warning_status(self.localContact, 3)

    def on_notifEmails_text_edit(self):
        emails = self.notifEmails.toPlainText().strip()
        self.applyWarningLabel.setVisible(emails != self._defined_Emails)

    def _apply_warning_status(self, obj: QLineEdit, index: int):
        text = obj.text()
<<<<<<< HEAD
        self.is_exp_props_edited[index] =\
        text != decodeAny(self._orig_proposal_info[index])
        self.applyWarningLabel.\
            setVisible(True if any(self.is_exp_props_edited) is True else False)


=======
        self.applyWarningLabel.\
            setVisible(text != decodeAny(self._orig_proposal_info[index]))
>>>>>>> 914fd195

<|MERGE_RESOLUTION|>--- conflicted
+++ resolved
@@ -80,11 +80,8 @@
         client.experiment.connect(self.on_client_experiment)
 
         # Setting up warning label so user remembers to press apply button.
-<<<<<<< HEAD
         nbr_experiment_props_opts = 6
         self.is_exp_props_edited = [False] * nbr_experiment_props_opts
-=======
->>>>>>> 914fd195
         self._defined_Emails = self.notifEmails.toPlainText().strip()
         self.expTitle.textChanged.connect(self.on_expTitle_text_edit)
         self.proposalNum.textChanged.connect(self.on_proposalNum_text_edit)
@@ -327,15 +324,8 @@
 
     def _apply_warning_status(self, obj: QLineEdit, index: int):
         text = obj.text()
-<<<<<<< HEAD
         self.is_exp_props_edited[index] =\
         text != decodeAny(self._orig_proposal_info[index])
         self.applyWarningLabel.\
             setVisible(True if any(self.is_exp_props_edited) is True else False)
 
-
-=======
-        self.applyWarningLabel.\
-            setVisible(text != decodeAny(self._orig_proposal_info[index]))
->>>>>>> 914fd195
-
