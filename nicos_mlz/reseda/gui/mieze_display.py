#  -*- coding: utf-8 -*-
# *****************************************************************************
# NICOS, the Networked Instrument Control System of the MLZ
# Copyright (c) 2009-2018 by the NICOS contributors (see AUTHORS)
#
# This program is free software; you can redistribute it and/or modify it under
# the terms of the GNU General Public License as published by the Free Software
# Foundation; either version 2 of the License, or (at your option) any later
# version.
#
# This program is distributed in the hope that it will be useful, but WITHOUT
# ANY WARRANTY; without even the implied warranty of MERCHANTABILITY or FITNESS
# FOR A PARTICULAR PURPOSE.  See the GNU General Public License for more
# details.
#
# You should have received a copy of the GNU General Public License along with
# this program; if not, write to the Free Software Foundation, Inc.,
# 59 Temple Place, Suite 330, Boston, MA  02111-1307  USA
#
# Module authors:
#   Enrico Faulhaber <enrico.faulhaber@frm2.tum.de>
#
# *****************************************************************************

"""Classes to display Mieze data from Cascade detector."""

from os import path

import gr
from gr.pygr import ErrorBar

import numpy as np

from nicos.clients.gui.panels import Panel
from nicos.clients.gui.utils import loadUi
from nicos.clients.gui.widgets.plotting import NicosPlotCurve
from nicos.guisupport.livewidget import COLOR_BLUE, LiveWidget1D
from nicos.guisupport.qt import QSize, QSizePolicy, QWidget
from nicos.protocols.cache import cache_load

my_uipath = path.dirname(__file__)


class MiniPlot(LiveWidget1D):

    client = None

    def __init__(self, parent=None, **kwds):
        LiveWidget1D.__init__(self, parent)
        self.plot.xlabel = 'time slots'
        self.plot.ylabel = 'summed counts'
        self.fitcurve = NicosPlotCurve([0], [.1], linecolor=COLOR_BLUE)
        self.curve.GR_MARKERSIZE = 10
        self.curve.markertype = gr.MARKERTYPE_CIRCLE
        self.fitcurve.markertype = gr.MARKERTYPE_DOT
        self.axes.addCurves(self.fitcurve)
        # Disable creating a mouse selection to zoom
        self.gr.setMouseSelectionEnabled(False)

    def sizeHint(self):
        return QSize(120, 120)

    def reset(self):
        self.plot.reset()


class FoilWidget(QWidget):

    def __init__(self, name='unknown', parent=None, **kwds):
        QWidget.__init__(self, parent)
        loadUi(self, 'mieze_display_foil.ui', my_uipath)
        # set name
        self.name = name
        self.groupBox.setTitle(name)

        # insert plot widget + store reference
        self.plotwidget = MiniPlot(self)
        self.plotwidget.setSizePolicy(QSizePolicy.MinimumExpanding,
                                      QSizePolicy.MinimumExpanding)
        self.verticalLayout.insertWidget(0, self.plotwidget)
        self.do_update([(0, 0, 0, 0), (0, 0, 0, 0), [0]*16] * 2)

    def do_update(self, data, roi=False):
        popt, perr, counts = data[int(roi)*3:int(roi)*3+3]
        avg, contrast, freq, phase = popt
        davg, dcontrast, dfreq, dphase = perr

        # data contains a list [avg, avgErr, contrast, contrastErr,
        # freq, freErr, phase, phaseErr, 16 * counts]
<<<<<<< HEAD
        self.avg_value.setText('%.0f' % abs(avg))
=======
        self.avg_value.setText('%.0f' % avg)
>>>>>>> d39814d0
        self.avg_error.setText('%.1f' % davg)
        self.contrast_value.setText('%.2f' % abs(contrast))
        self.contrast_error.setText('%.3f' % dcontrast)
        self.freq_value.setText('%.2f' % freq)
        self.freq_error.setText('%.3f' % dfreq)
<<<<<<< HEAD
        self.phase_value.setText('%.2f' % phase)
=======
        self.phase_value.setText('%.2f' % (phase + np.pi if contrast < 0
                                           else phase))
>>>>>>> d39814d0
        self.phase_error.setText('%.3f' % dphase)

        # now update plot
        fitcurve, datacurve = self.plotwidget.fitcurve, self.plotwidget.curve
        fitcurve.x = np.arange(-0.5, 16.5, 0.1)
        fitcurve.y = np.array([self.model_sine(x, avg, contrast, freq, phase)
                               for x in fitcurve.x])
        datacurve.x = np.arange(0, 16, 1)
        datacurve.y = np.array(counts)
        dy = map(np.sqrt, datacurve.y)
        datacurve.errorBar1 = ErrorBar(datacurve.x, datacurve.y, dy,
                                       markercolor=datacurve.markercolor)
        datacurve.linetype = None
        self.plotwidget.reset()
        self.plotwidget.update()

    def model_sine(self, x, avg, contrast, freq, phase):
        return avg * (1 + contrast * np.sin(freq * x + phase))


class MiezePanel(Panel):
    """Panel to display mieze data from cascade detector.

    options:
        * foils - list of foils to be displayed, the order gives the position
                  where it will be displayed. First foil in most left, most
                  top position. Next in the same row. If the number of entries
                  is greater than the number of the columns the next row will
                  be used.
                  default: [7, 6, 5, 0, 1, 2]
        * columns - number of columns, where foil data can be displayed
                    default: 3
        * rows - number of rows, where foil data can be displayed
                 default: 2
    """

    panelName = 'Cascade Mieze display'
    bar = None
    menu = None

    _do_updates = True
    _data = None

    def __init__(self, parent, client, options):
        Panel.__init__(self, parent, client, options)
        loadUi(self, 'mieze_display.ui', my_uipath)
        self.mywidgets = []
        self.foils = options.get('foils', [7, 6, 5, 0, 1, 2])
        self.columns = options.get('columns', 3)
        self.rows = options.get('rows', 2)
        for foil, x, y in zip(self.foils, self.rows * range(self.columns),
                              sum([self.columns * [i] for i in
                                   range(self.rows)], [])):
            foilwidget = FoilWidget(name='Foil %d' % foil, parent=self)
            self.mywidgets.append(foilwidget)
            self.gridLayout.addWidget(foilwidget, y, x)
        self.client.cache.connect(self.on_client_cache)
        self.client.connected.connect(self.on_client_connected)

    def _init_data(self):
        self._data = self.client.getCacheKey('psd_channel/_foildata')[1]
        self.do_update()

    def on_client_connected(self):
        if self._data is None:
            self._init_data()

    def on_LiveCheckBox_toggled(self, toggle):
        self._do_updates = toggle
        if toggle:
            self._init_data()

    def do_update(self):
        if self._do_updates and self._data:
            for d, w in zip(self._data, self.mywidgets):
                w.do_update(d, self.roiCheckBox.isChecked())

    def on_client_cache(self, data):
        _time, key, _op, value = data
        if key == 'psd_channel/_foildata':
            self._data = cache_load(value)
            self.do_update()<|MERGE_RESOLUTION|>--- conflicted
+++ resolved
@@ -87,22 +87,14 @@
 
         # data contains a list [avg, avgErr, contrast, contrastErr,
         # freq, freErr, phase, phaseErr, 16 * counts]
-<<<<<<< HEAD
         self.avg_value.setText('%.0f' % abs(avg))
-=======
-        self.avg_value.setText('%.0f' % avg)
->>>>>>> d39814d0
         self.avg_error.setText('%.1f' % davg)
         self.contrast_value.setText('%.2f' % abs(contrast))
         self.contrast_error.setText('%.3f' % dcontrast)
         self.freq_value.setText('%.2f' % freq)
         self.freq_error.setText('%.3f' % dfreq)
-<<<<<<< HEAD
-        self.phase_value.setText('%.2f' % phase)
-=======
         self.phase_value.setText('%.2f' % (phase + np.pi if contrast < 0
                                            else phase))
->>>>>>> d39814d0
         self.phase_error.setText('%.3f' % dphase)
 
         # now update plot
